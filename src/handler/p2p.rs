--- conflicted
+++ resolved
@@ -74,10 +74,7 @@
         let failed = self.routing.lock().unwrap().get_predecessor_failed();
 
         if failed && predecessor.identifier() == current.identifier() {
-<<<<<<< HEAD
-=======
             // only occurs right after joining the network
->>>>>>> 6668df18
             self.routing
                 .lock()
                 .unwrap()
@@ -90,28 +87,13 @@
             // old predecessor failed, we get a new predecessor:
             // keys in range (new_predecessor, predecessor) are sent to all successors
 
-<<<<<<< HEAD
-            //if predecessor.identifier() != current.identifier() {
             let new_pred_keys =
                 self.key_range(&new_predecessor.identifier(), &predecessor.identifier());
 
-            for succ in self.routing.lock().unwrap().successor.clone() {
-                println!(
-                    "{} sends a put_keys message (pred failed) to {:?} containing {:?}",
-                    *current, succ, &new_pred_keys
-                );
-                self.put_keys(*succ, &new_pred_keys);
-            }
-            //}
-=======
-            let new_pred_keys =
-                self.key_range(&new_predecessor.identifier(), &predecessor.identifier());
-
             for successor in self.routing.lock().unwrap().successor.clone() {
                 self.put_keys(*successor, &new_pred_keys);
             }
 
->>>>>>> 6668df18
             self.routing
                 .lock()
                 .unwrap()
@@ -134,13 +116,6 @@
                 // The last item in the successor is no longer required to store keys transfered to
                 // the new predecessor
                 if let Some(last_succ) = self.routing.lock().unwrap().last_successor() {
-<<<<<<< HEAD
-                    println!(
-                        "{} sends a remove key message (pred changed) to {:?} containing {:?}",
-                        *current, **last_succ, &new_pred_keys
-                    );
-=======
->>>>>>> 6668df18
                     self.remove_keys(**last_succ, &new_pred_keys);
                 }
             }
@@ -239,17 +214,8 @@
         let (current, successor) = {
             let routing = self.routing.lock().unwrap();
             (
-<<<<<<< HEAD
-                routing.current.clone(),
-                routing
-                    .successor
-                    .first()
-                    .ok_or("Empty successor list")?
-                    .clone(),
-=======
                 *routing.current,
                 *routing.successor.first().ok_or("Empty successor list")?,
->>>>>>> 6668df18
             )
         };
         let identifier = peer_find.identifier;
@@ -327,15 +293,10 @@
     fn put_keys(&self, peer_addr: A, keys: &[Identifier]) {
         if !keys.is_empty() {
             let connect = C::open(peer_addr, 3600);
-<<<<<<< HEAD
-            let msg = Message::KeyPut(KeyPut { keys: keys.clone() });
-            if let Err(_) = connect.and_then(|mut con| con.send(msg)) {
-=======
             let msg = Message::KeyPut(KeyPut {
                 keys: keys.to_vec(),
             });
             if connect.and_then(|mut con| con.send(msg)).is_err() {
->>>>>>> 6668df18
                 info!(
                     "Failed to notify {} about keys it is responsible for.",
                     peer_addr
@@ -347,15 +308,10 @@
     fn remove_keys(&self, peer_addr: A, keys: &[Identifier]) {
         if !keys.is_empty() {
             let connect = C::open(peer_addr, 3600);
-<<<<<<< HEAD
-            let msg = Message::KeyRemove(KeyRemove { keys: keys.clone() });
-            if let Err(_) = connect.and_then(|mut con| con.send(msg)) {
-=======
             let msg = Message::KeyRemove(KeyRemove {
                 keys: keys.to_vec(),
             });
             if connect.and_then(|mut con| con.send(msg)).is_err() {
->>>>>>> 6668df18
                 info!(
                     "Failed to notify {} about keys it is no longer responsible for.",
                     peer_addr
@@ -369,15 +325,9 @@
         successor_changes: SuccessorListChanges<A>,
     ) -> crate::Result<()> {
         let old_successors_set: HashSet<_> =
-<<<<<<< HEAD
-            HashSet::from_iter(successor_changes.old_successors.iter().map(|i| *i).clone());
-        let new_successors_set: HashSet<_> =
-            HashSet::from_iter(successor_changes.new_successors.iter().map(|i| *i).clone());
-=======
             HashSet::from_iter(successor_changes.old_successors.iter().cloned());
         let new_successors_set: HashSet<_> =
             HashSet::from_iter(successor_changes.new_successors.iter().cloned());
->>>>>>> 6668df18
 
         let current = self.routing.lock().unwrap().current;
 
@@ -457,16 +407,7 @@
         // TODO: implement concurrency
         for key in put_keys.keys {
             if !self.storage.lock().unwrap().contains_key(&key) {
-<<<<<<< HEAD
-                let next = self
-                    .routing
-                    .lock()
-                    .unwrap()
-                    .closest_preceding_peer(key)
-                    .clone();
-=======
                 let next = *self.routing.lock().unwrap().closest_preceding_peer(key);
->>>>>>> 6668df18
                 if let Ok(Some(value)) = self.procedures.dht_get(key, *next) {
                     self.put_to_storage(key, value);
                 }
@@ -515,20 +456,12 @@
                      Fingers: {:?}\n\
                      Storage: {}\n",
                     pred,
-<<<<<<< HEAD
-                    succ,
-=======
                     successors,
->>>>>>> 6668df18
                     fingers,
                     display_storage(&storage)
                 )
             }
-<<<<<<< HEAD
-            _ => write!(f, "Peer locked..."),
-=======
             _ => write!(f, "Peer locked... (probably failed)"),
->>>>>>> 6668df18
         }
     }
 }
