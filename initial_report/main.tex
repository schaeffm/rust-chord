--- conflicted
+++ resolved
@@ -40,18 +40,10 @@
 \subsection*{Module Functional Logic}
 Grading: $\circ$\\
 \\
-<<<<<<< HEAD
 The part of the implementation that decides whether a peer is responsible for a key is faulty in the edge case where there exists only a single peer. 
 In the current state, the single client denies responsibility for all keys, where it actually is responsible for all of them.
 
 Key-value pairs are not redistributed between peers when nodes join or leave. Thus the peer network has to be built up before any data may be stored.
-=======
-The part of the implementation that decides whether a peer is responsible for a key is faulty in the edge case where there exists only a single peer.
-In the current state, the single client denies responsibility for all keys, where it actually is responsible for all of them.
-
-Key-value pairs are not redistributed between peers when nodes join or leave.
-Thus the peer network has to be built up before any data may be stored.
->>>>>>> 6a54e977
 Data for a key is currently only stored with a single peer, the replication index is not taken into account.
 
 \subsection*{Security Measures}
@@ -75,11 +67,7 @@
 \subsection*{Asynchronous IO}
 Grading: $\circ$\\
 \\
-<<<<<<< HEAD
-No asynchronous functionality is included in the project yet. 
-=======
 No asynchronous functionality is included in the project yet.
->>>>>>> 6a54e977
 Instead, a thread-pool is used to handle multiple concurrent requests.
 
 
@@ -116,11 +104,7 @@
 \subsection*{Subsumption}
 Overall Grading: $+$\\
 \\
-<<<<<<< HEAD
 The implementation offers a solid foundation for implementing the remaining features of a DHT according to the Chord protocol. 
-=======
-The implementation offers a solid foundation for implementing the remaining features of a DHT according to the Chord protocol.
->>>>>>> 6a54e977
 A lot of thought has been put in to create a project that is extensible.
 
 \section*{Shortcomings of the Implementation}
@@ -137,13 +121,8 @@
 
 \section*{Workload Sharing}
 Simon is the more experienced Rustacean, having implemented a user space network driver in Rust\footnote{\url{https://github.com/ixy-languages/ixy.rs}}.
-<<<<<<< HEAD
 Nevertheless, we will share the workload equally by focusing on different aspects. 
 Maximilian will be responsible for providing a more elaborate testing setup and fixing flaws in the existing codebase. 
-=======
-Nevertheless, we will share the workload equally by focusing on different aspects.
-Maximilian will be responsible for providing a more elaborate testing setup and fixing flaws in the existing codebase.
->>>>>>> 6a54e977
 To produce high-quality software, Simon will work to ensure all new and existing code adheres to the standards of idiomatic Rust.
 Additionally, we will work together when implementing new features and making major design decisions.
 
